import base64
import binascii
import dataclasses
import datetime as dt
import hashlib
import json
import logging
import os
import re
import tarfile
import tempfile
import time
import typing
import unicodedata
import uuid
from copy import deepcopy
from pathlib import Path, PurePosixPath
from typing import Dict, List, Union
from urllib.parse import unquote, urlparse

import boto3
import botocore
import requests
from boto3.s3.transfer import TransferConfig
from botocore.config import Config
from osgeo import gdal, ogr
from te_schemas import jobs, results

from te_algorithms.gdal.util import combine_all_bands_into_vrt

logger = logging.getLogger(__name__)

SDG_RAW_JOB_NAME = ("sdg-15-3-1-sub-indicators",)
SDG_SUMMARY_RAW_JOB_NAME = ("sdg-15-3-1-summary",)

# Set the desired multipart threshold value (5GB)
MB = 1024
MULTIPART_THRESHOLD = 100 * MB


def get_s3_client(access_key_id=None, secret_access_key=None, no_sign=False):
    if no_sign:
        config = Config(signature_version=botocore.UNSIGNED)
    else:
        config = Config()
    try:
        client = boto3.client(
            "s3",
            aws_access_key_id=access_key_id,
            aws_secret_access_key=secret_access_key,
            config=config,
        )
    except OSError:
        logger.warning(
            "AWS credentials file not found. Credentials must be in "
            "environment variable in default AWS credentials location, "
            "or (if on the cloude) an instance role must be attached)"
        )
        client = boto3.client("s3", config=config)

    return client


def set_s3_obj_acl(client, obj, prefix, bucket, acl="public-read"):
    client.put_object_acl(
        ACL="bucket-owner-full-control", Key=f"{prefix}/{obj}", Bucket=bucket
    )
    client.copy_object(
        CopySource={"Bucket": bucket, "Key": f"{prefix}/{obj}"},
        StorageClass="STANDARD",
        Key=f"{prefix}/{obj}",
        Bucket=bucket,
    )


def put_to_s3(
    filename: Path,
    bucket: str,
    prefix: str,
    s3_extra_args={},
    aws_access_key_id=None,
    aws_secret_access_key=None,
):
    client = get_s3_client(
        access_key_id=aws_access_key_id, secret_access_key=aws_secret_access_key
    )
    try:
        up_to_date = etag_compare(
            filename, get_s3_etag(key=f"{prefix}/{filename.name}", bucket=bucket)
        )
    except botocore.exceptions.ClientError:
        # File is not there
        up_to_date = False

    if up_to_date:
        logger.info(f"Skipping upload of {filename} to s3 - already up to date")
    else:
        key = f"{prefix}/{filename.name}"
        # Get file size for progress tracking
        file_size = filename.stat().st_size
        file_size_mb = file_size / (1024 * 1024)

        logger.info(
            f"Uploading {filename} (size: {file_size_mb:.1f} MB) to s3 at {key}"
        )

        # Create a progress callback for large files using a closure to track progress
        last_logged_percent = [0]  # Use list to make it mutable in closure

        def progress_callback(bytes_transferred):
            percent = (bytes_transferred / file_size) * 100
            mb_transferred = bytes_transferred / (1024 * 1024)
            # Log progress every 10% for large files (>100MB)
            if file_size_mb > 100 and int(percent) % 10 == 0 and int(percent) > 0:
                if int(percent) > last_logged_percent[0]:
                    logger.info(
                        f"Upload progress for {filename.name}: "
                        f"{mb_transferred:.1f}/{file_size_mb:.1f} MB "
                        f"({percent:.1f}%)"
                    )
                    last_logged_percent[0] = int(percent)

        config = TransferConfig(multipart_threshold=MULTIPART_THRESHOLD)

        start_time = time.time()
        client.upload_file(
            str(filename),
            bucket,
            key,
            Config=config,
            ExtraArgs=s3_extra_args,
            Callback=progress_callback,
        )

        upload_time = time.time() - start_time
        upload_speed_mbps = file_size_mb / upload_time if upload_time > 0 else 0
        logger.info(
            f"Upload completed for {filename.name} in {upload_time:.1f} seconds "
            f"(average speed: {upload_speed_mbps:.1f} MB/s)"
        )


def get_from_s3(
    obj, out_path, bucket, prefix, aws_access_key_id=None, aws_secret_access_key=None
):
    client = get_s3_client(
        access_key_id=aws_access_key_id, secret_access_key=aws_secret_access_key
    )
    logger.info(f"Downloading {obj} from s3 to {out_path}")
    client.download_file(bucket, f"{prefix}/{obj}", out_path)


def md5_checksum(filename):
    m = hashlib.md5()
    file_size = Path(filename).stat().st_size
    file_size_mb = file_size / (1024 * 1024)
    bytes_read = 0

    logger.debug(
        f"Computing MD5 checksum for {Path(filename).name} ({file_size_mb:.1f} MB)"
    )
    start_time = time.time()

    # Use larger read buffer for better performance on large files
    buffer_size = 1024 * 1024  # 1MB buffer
    last_logged_percent = 0  # Track last logged percentage to prevent spam

    with open(filename, "rb") as f:
        while True:
            data = f.read(buffer_size)
            if not data:
                break
            m.update(data)
            bytes_read += len(data)

            # Log progress every 25% for files larger than 50MB, but less
            # frequently for large files
            if file_size_mb > 50:
                percent = (bytes_read / file_size) * 100
                # For very large files (>1GB), log every 10% to reduce log spam
                log_interval = 10 if file_size_mb > 1024 else 25

                # Only log if we've crossed the next threshold
                if (
                    int(percent) >= last_logged_percent + log_interval
                    and int(percent) > 0
                ):
                    mb_read = bytes_read / (1024 * 1024)
                    elapsed = time.time() - start_time
                    rate_mbps = mb_read / elapsed if elapsed > 0 else 0
                    logger.info(
                        f"MD5 checksum progress: {mb_read:.1f}/{file_size_mb:.1f} MB "
                        f"({percent:.1f}%) - {rate_mbps:.1f} MB/s"
                    )
                    last_logged_percent = int(percent)

    checksum_time = time.time() - start_time
    rate_mbps = file_size_mb / checksum_time if checksum_time > 0 else 0
    logger.debug(
        f"MD5 checksum completed in {checksum_time:.1f} seconds for "
        f"{Path(filename).name} ({rate_mbps:.1f} MB/s)"
    )
    return m.hexdigest()


def etag_checksum_multipart(filename, chunk_size=8 * 1024 * 1024):
    file_size = Path(filename).stat().st_size
    file_size_mb = file_size / (1024 * 1024)

    logger.debug(
        f"Computing multipart ETag checksum for {Path(filename).name} "
        f"({file_size_mb:.1f} MB)"
    )
    start_time = time.time()

    # For small files, use single MD5 instead of multipart
    if file_size <= chunk_size:
        logger.debug("File is small enough for single-part ETag, using optimized MD5")
        return md5_checksum(filename)

    # Estimate number of parts to optimize memory usage
    estimated_parts = (file_size + chunk_size - 1) // chunk_size
    logger.debug(f"Estimated {estimated_parts} parts for multipart ETag")

    # Use a more memory-efficient approach with streaming MD5
    final_md5 = hashlib.md5()
    bytes_read = 0
    part_count = 0
    last_logged_percent = 0  # Track last logged percentage to prevent spam

    # Read and process file in chunks
    with open(filename, "rb") as f:
        while True:
            data = f.read(chunk_size)
            if not data:
                break

            # Compute MD5 for this chunk and add to final hash immediately
            chunk_md5 = hashlib.md5(data).digest()
            final_md5.update(chunk_md5)

            part_count += 1
            bytes_read += len(data)

            # Log progress every 25% for files larger than 50MB,
            # but less frequently for large files
            if file_size_mb > 50:
                percent = (bytes_read / file_size) * 100
                # For very large files (>1GB), log every 10% to reduce log spam
                log_interval = 10 if file_size_mb > 1024 else 25

                # Only log if we've crossed the next threshold
                if (
                    int(percent) >= last_logged_percent + log_interval
                    and int(percent) > 0
                ):
                    mb_read = bytes_read / (1024 * 1024)
                    elapsed = time.time() - start_time
                    rate_mbps = mb_read / elapsed if elapsed > 0 else 0
                    logger.info(
                        f"ETag checksum progress: {mb_read:.1f}/{file_size_mb:.1f} MB "
                        f"({percent:.1f}%) - {rate_mbps:.1f} MB/s"
                    )
                    last_logged_percent = int(percent)

    checksum_time = time.time() - start_time
    rate_mbps = file_size_mb / checksum_time if checksum_time > 0 else 0
    logger.info(
        f"Multipart ETag checksum completed in {checksum_time:.1f} seconds for "
        f"{Path(filename).name} ({rate_mbps:.1f} MB/s)"
    )

    return f"{final_md5.hexdigest()}-{part_count}"


def etag_compare(filename, et):
    logger.debug(
        f"Comparing file checksum for {Path(filename).name} to verify "
        f"if S3 upload is needed"
    )
    try:
        if "-" in et and et == etag_checksum_multipart(filename):
            # AWS S3 multipart etags

            return True
        elif "-" not in et and et == md5_checksum(filename):
            # AWS S3 single part etags

            return True
        elif binascii.hexlify(base64.b64decode(et)).decode() == md5_checksum(filename):
            # Google cloud etas

            return True
    except (FileNotFoundError, binascii.Error):
        return False

    return False


def get_s3_etag(key, bucket, aws_access_key_id=None, aws_secret_access_key=None):
    client = get_s3_client(
        access_key_id=aws_access_key_id, secret_access_key=aws_secret_access_key
    )
    resp = client.head_object(Bucket=bucket, Key=key)

    return resp["ETag"].strip('"')


def get_etag(key, bucket, aws_access_key_id=None, aws_secret_access_key=None):
    """Gets etag for a file as a te_schemas.results.Etag instance"""
    # TODO: need to support GCS as well as S3

    et = get_s3_etag(key, bucket, aws_access_key_id, aws_secret_access_key)

    if "-" in et:
        et_type = results.EtagType.AWS_MULTIPART
    else:
        et_type = results.EtagType.AWS_MD5

    return results.Etag(hash=et, type=et_type)


def write_to_cog(in_file, out_file, nodata_value, max_processing_time_hours=6):
    logger.info(f"Converting {in_file} to COG format: {out_file}")
    start_time = time.time()
    estimated_size_mb = 0  # Initialize for later use in compression selection

    # Set timeout based on estimated processing time
    max_processing_seconds = max_processing_time_hours * 3600
    logger.info(f"Maximum processing time allowed: {max_processing_time_hours} hours")

    # Get input file info for diagnostics
    try:
        if Path(in_file).exists():
            file_size = Path(in_file).stat().st_size
            file_size_mb = file_size / (1024 * 1024)
            logger.info(f"Input file size: {file_size_mb:.1f} MB")
        else:
            logger.info(f"Converting VRT file: {in_file}")
            # For VRT files, try to get some basic info
            try:
                ds = gdal.Open(str(in_file))
                if ds:
                    logger.info(
                        f"VRT dimensions: {ds.RasterXSize} x {ds.RasterYSize}, "
                        f"bands: {ds.RasterCount}"
                    )

                    # Estimate actual data size based on dimensions and data type
                    total_pixels = ds.RasterXSize * ds.RasterYSize * ds.RasterCount

                    # Check first band for data type
                    band = ds.GetRasterBand(1)
                    if band:
                        data_type = band.DataType
                        type_name = gdal.GetDataTypeName(data_type)
                        logger.info(f"Band 1 datatype: {type_name}")

                        # Estimate size based on data type
                        bytes_per_pixel = gdal.GetDataTypeSize(data_type) // 8
                        estimated_size_bytes = total_pixels * bytes_per_pixel
                        estimated_size_mb = estimated_size_bytes / (1024 * 1024)
                        logger.info(
                            f"Estimated data size: {estimated_size_mb:.1f} MB "
                            f"({total_pixels:,} pixels)"
                        )

                        # Check if this is an unreasonably large operation
                        if estimated_size_mb > 10000:  # 10GB
                            logger.warning(
                                f"Very large data size: {estimated_size_mb:.1f} MB - "
                                f"this may take a very long time"
                            )
                        elif estimated_size_mb > 1000:  # 1GB
                            logger.warning(
                                f"Large estimated data size: {estimated_size_mb:.1f} "
                                f"MB - expect slow processing"
                            )
                    else:
                        estimated_size_mb = 0  # Default value if band analysis fails

                    # Check VRT sources to see if they're accessible
                    for i in range(min(3, ds.RasterCount)):
                        band = ds.GetRasterBand(i + 1)
                        if band:
                            # Try to read a small sample to test accessibility
                            try:
                                sample = band.ReadAsArray(
                                    0,
                                    0,
                                    min(100, ds.RasterXSize),
                                    min(100, ds.RasterYSize),
                                )
                                if sample is not None:
                                    logger.info(
                                        f"Band {i + 1} appears accessible "
                                        f"(sample read successful)"
                                    )
                                else:
                                    logger.warning(
                                        f"Band {i + 1} returned no "
                                        f"data (sample read failed)"
                                    )
                            except Exception as e:
                                logger.warning(f"Band {i + 1} read error: {e}")

                    ds = None
                else:
                    logger.warning(f"Could not open VRT file: {in_file}")
            except Exception as e:
                logger.warning(f"Error reading VRT info: {e}")
    except Exception as e:
        logger.warning(f"Error getting file info: {e}")

<<<<<<< HEAD
    # Check output directory

=======
>>>>>>> 93986778
    gdal.UseExceptions()

    # Create a progress callback to track COG conversion progress with timeout
    last_percent = [0]  # Use list to make it mutable in closure
    last_log_time = [time.time()]  # Track when we last logged
    timed_out = [False]  # Flag to track timeout

    def progress_callback(complete, message, cb_data):
        current_time = time.time()
        percent = int(complete * 100)

        # Check for timeout
        elapsed = current_time - start_time
        if elapsed > max_processing_seconds:
            logger.error(
                f"COG conversion timed out after {elapsed:.1f} "
                f"seconds (max: {max_processing_seconds})"
            )
            timed_out[0] = True
            return 0  # Return 0 to abort processing

        should_log = False

        if percent >= last_percent[0] + 10 and percent > 0:
            # Standard 10% logging
            should_log = True
        elif elapsed > 300 and percent >= last_percent[0] + 2 and percent > 0:
            # After 5 minutes, log every 2% to track slow progress
            should_log = True
        elif current_time - last_log_time[0] > 300:
            # Every 5 minutes regardless for very slow operations
            should_log = True

        if should_log:
            rate = percent / elapsed * 60 if elapsed > 0 else 0  # percent per minute
            estimated_total_time = elapsed / (percent / 100) if percent > 0 else 0
            remaining_time = estimated_total_time - elapsed if percent > 0 else 0

            logger.info(
                f"COG conversion progress: {percent}% complete "
                f"(elapsed: {elapsed:.1f}s, "
                f"rate: {rate:.2f}%/min, est. remaining: {remaining_time:.0f}s)"
            )
            if message:
                logger.info(f"GDAL message: {message}")
            last_percent[0] = percent
            last_log_time[0] = current_time
        return 1  # Return 1 to continue, 0 to abort

    logger.debug("Starting GDAL Translate operation...")

    # Advanced GDAL settings for maximum performance
    gdal.SetConfigOption("GDAL_CACHEMAX", "2048")  # Increased to 2GB cache
    gdal.SetConfigOption("GDAL_NUM_THREADS", "ALL_CPUS")
    gdal.SetConfigOption("VSI_CACHE", "TRUE")
    gdal.SetConfigOption("VSI_CACHE_SIZE", "100000000")  # 100MB VSI cache

    # Additional performance optimizations
    gdal.SetConfigOption(
        "GDAL_SWATH_SIZE", "100000000"
    )  # 100MB swath for large datasets
    gdal.SetConfigOption("GDAL_MAX_DATASET_POOL_SIZE", "1000")  # Increase dataset pool
    gdal.SetConfigOption(
        "GDAL_DISABLE_READDIR_ON_OPEN", "EMPTY_DIR"
    )  # Skip unnecessary directory reads
    gdal.SetConfigOption(
        "CPL_VSIL_CURL_CACHE_SIZE", "200000000"
    )  # 200MB for remote files
    gdal.SetConfigOption("GDAL_HTTP_TIMEOUT", "300")  # 5 minutes for HTTP requests
    gdal.SetConfigOption(
        "GDAL_HTTP_CONNECTTIMEOUT", "60"
    )  # 1 minute connection timeout

    # Memory optimization for large datasets
    gdal.SetConfigOption(
        "GDAL_FORCE_CACHING", "NO"
    )  # Disable caching for very large files
    gdal.SetConfigOption("GDAL_ONE_BIG_READ", "YES")  # Read entire blocks at once

    # Optimize for specific data types and sizes
    if estimated_size_mb > 5000:  # For very large datasets (>5GB)
        logger.info("Applying optimizations for very large dataset")
        gdal.SetConfigOption("GDAL_CACHEMAX", "4096")  # 4GB cache for huge datasets
        gdal.SetConfigOption("GDAL_SWATH_SIZE", "200000000")  # 200MB swath
        block_size = "1024"  # Larger blocks for better I/O
        overview_count = "3"  # Fewer overviews to speed up processing
    elif estimated_size_mb > 1000:  # For large datasets (>1GB)
        logger.info("Applying optimizations for large dataset")
        block_size = "512"
        overview_count = "4"
    else:
        block_size = "512"
        overview_count = "5"

    creation_options = [
        "BIGTIFF=YES",
        "NUM_THREADS=ALL_CPUS",
        f"BLOCKSIZE={block_size}",
        "COMPRESS=LZW",
        "PREDICTOR=2",
        "OVERVIEW_RESAMPLING=NEAREST",
        f"OVERVIEW_COUNT={overview_count}",
        "SPARSE_OK=TRUE",  # Allow sparse files to save space
    ]

    # Add quality vs speed trade-offs for different dataset sizes
    if estimated_size_mb > 5000:
        creation_options.extend(["OVERVIEW_QUALITY=1"])
        # Set overview block size as config option instead
        gdal.SetConfigOption("GDAL_TIFF_OVR_BLOCKSIZE", "1024")

    logger.info(f"Using creation options: {creation_options}")

    try:
        gdal.Translate(
            out_file,
            in_file,
            format="COG",
            creationOptions=creation_options,
            noData=nodata_value,
            callback=progress_callback,
        )

        if timed_out[0]:
            raise TimeoutError(
                f"COG conversion timed out after {max_processing_seconds} seconds"
            )

        conversion_time = time.time() - start_time
        logger.info(
            f"COG conversion completed in {conversion_time:.1f} seconds for {out_file}"
        )

        # Check output file size
        try:
            if Path(out_file).exists():
                out_size = Path(out_file).stat().st_size
                out_size_mb = out_size / (1024 * 1024)
                logger.debug(f"Output file size: {out_size_mb:.1f} MB")
            else:
                logger.error(f"Output file was not created: {out_file}")
        except Exception as e:
            logger.warning(f"Could not check output file size: {e}")

    except Exception as e:
        conversion_time = time.time() - start_time
        if timed_out[0]:
            logger.error(
                f"COG conversion timed out after {max_processing_seconds} seconds: {e}"
            )
            raise TimeoutError(
                f"COG conversion timed out after {max_processing_seconds} seconds"
            )
        else:
            logger.error(
                f"COG conversion failed after {conversion_time:.1f} seconds: {e}"
            )
        raise
    finally:
        # Reset GDAL config options to avoid affecting other operations
        gdal.SetConfigOption("GDAL_CACHEMAX", None)
        gdal.SetConfigOption("GDAL_SWATH_SIZE", None)
        gdal.SetConfigOption("GDAL_MAX_DATASET_POOL_SIZE", None)
        gdal.SetConfigOption("CPL_VSIL_CURL_CACHE_SIZE", None)
        gdal.SetConfigOption("GDAL_TIFF_OVR_BLOCKSIZE", None)


def write_to_cog_chunked(
    in_file, out_file, nodata_value, chunk_size_mb=1000, max_processing_time_hours=8
):
    """
    Alternative COG conversion that processes data in chunks for very large datasets.
    This can be faster for datasets larger than available RAM.
    """
    logger.info(
        f"Converting {in_file} to COG format using chunked processing: {out_file}"
    )

    try:
        # Open input dataset to get dimensions
        ds = gdal.Open(str(in_file))
        if not ds:
            raise Exception(f"Could not open input file: {in_file}")

        width = ds.RasterXSize
        height = ds.RasterYSize
        bands = ds.RasterCount

        # Calculate optimal chunk size based on available memory
        band = ds.GetRasterBand(1)
        data_type = band.DataType
        bytes_per_pixel = gdal.GetDataTypeSize(data_type) // 8

        # Calculate chunk dimensions to fit within memory limit
        pixels_per_chunk = (chunk_size_mb * 1024 * 1024) // (bytes_per_pixel * bands)
        chunk_height = min(height, int((pixels_per_chunk / width) ** 0.5))
        chunk_width = min(width, pixels_per_chunk // chunk_height)

        logger.info(
            f"Processing {width}x{height} image in "
            f"chunks of {chunk_width}x{chunk_height}"
        )

        # For very large datasets, consider tiling approach
        if width * height * bands * bytes_per_pixel > (
            chunk_size_mb * 1024 * 1024 * 10
        ):
            logger.warning(
                "Dataset is extremely large - consider"
                "using write_to_cog_tiled() instead"
            )

        # Use standard conversion but with optimized settings for chunked processing
        gdal.SetConfigOption("GDAL_CACHEMAX", str(chunk_size_mb))
        gdal.SetConfigOption("GDAL_SWATH_SIZE", str(chunk_size_mb * 1024 * 1024))

        return write_to_cog(in_file, out_file, nodata_value, max_processing_time_hours)

    except Exception as e:
        logger.error(f"Chunked COG conversion failed: {e}")
        raise
    finally:
        gdal.SetConfigOption("GDAL_CACHEMAX", None)
        gdal.SetConfigOption("GDAL_SWATH_SIZE", None)


def write_to_cog_tiled(
    in_file, out_file, nodata_value, tile_size=10000, max_processing_time_hours=12
):
    """
    Alternative COG conversion that splits very large datasets into tiles first.
    Best for datasets that are too large to process as a single file.
    """
    logger.info(f"Converting {in_file} to tiled COG format: {out_file}")

    try:
        ds = gdal.Open(str(in_file))
        if not ds:
            raise Exception(f"Could not open input file: {in_file}")

        width = ds.RasterXSize
        height = ds.RasterYSize

        # If dataset is small enough, use standard conversion
        if width <= tile_size and height <= tile_size:
            logger.info("Dataset is small enough for standard conversion")
            return write_to_cog(
                in_file, out_file, nodata_value, max_processing_time_hours
            )

        # Calculate number of tiles needed
        tiles_x = (width + tile_size - 1) // tile_size
        tiles_y = (height + tile_size - 1) // tile_size
        total_tiles = tiles_x * tiles_y

        logger.info(
            f"Splitting {width}x{height} dataset into "
            f"{total_tiles} tiles ({tiles_x}x{tiles_y})"
        )

        if total_tiles > 100:
            logger.warning(
                f"Very large number of tiles ({total_tiles}) - this may be slow"
            )

        # Create temporary directory for tiles
        import tempfile

        with tempfile.TemporaryDirectory() as temp_dir:
            temp_path = Path(temp_dir)
            tile_files = []

            # Process each tile
            for y in range(tiles_y):
                for x in range(tiles_x):
                    tile_num = y * tiles_x + x + 1
                    logger.info(f"Processing tile {tile_num}/{total_tiles}")

                    # Calculate tile bounds
                    x_off = x * tile_size
                    y_off = y * tile_size
                    x_size = min(tile_size, width - x_off)
                    y_size = min(tile_size, height - y_off)

                    # Extract tile as a temporary file using gdal.Translate
                    tile_tif = temp_path / f"tile_{x}_{y}.tif"
                    gdal.Translate(
                        str(tile_tif),
                        str(in_file),
                        srcWin=[x_off, y_off, x_size, y_size],
                    )

                    # Convert tile to COG (in-place or to another file if needed)
                    cog_tile = temp_path / f"cog_tile_{x}_{y}.tif"
                    write_to_cog(
                        str(tile_tif),
                        str(cog_tile),
                        nodata_value,
                        max_processing_time_hours / total_tiles,
                    )
                    tile_files.append(str(cog_tile))

            # Build final VRT from all tiles
            logger.info("Combining tiles into final COG")
            final_vrt = temp_path / "combined.vrt"
            gdal.BuildVRT(str(final_vrt), tile_files)

            # Convert final VRT to COG
            write_to_cog(
                str(final_vrt), out_file, nodata_value, max_processing_time_hours
            )

        logger.info("Tiled COG conversion completed successfully")

    except Exception as e:
        logger.error(f"Tiled COG conversion failed: {e}")
        raise


def choose_optimal_cog_conversion(
    in_file, out_file, nodata_value, max_processing_time_hours=6
):
    """
    Automatically choose the best COG conversion strategy.

    Args:
        in_file: Input file path
        out_file: Output COG file path
        nodata_value: NoData value
        max_processing_time_hours: Maximum time to allow for processing

    Returns:
        Path to the created COG file
    """
    try:
        # Analyze dataset to choose optimal strategy
        file_size_mb = 0

        # Check if this is a VRT file first (regardless of whether it exists)
        if str(in_file).lower().endswith(".vrt"):
            logger.info(f"Converting VRT file: {in_file}")
            try:
                ds = gdal.Open(str(in_file))
                if ds:
                    logger.info(
                        f"VRT dimensions: {ds.RasterXSize} x {ds.RasterYSize}, "
                        f"bands: {ds.RasterCount}"
                    )
                    total_pixels = ds.RasterXSize * ds.RasterYSize * ds.RasterCount
                    band = ds.GetRasterBand(1)
                    if band:
                        data_type = band.DataType
                        type_name = gdal.GetDataTypeName(data_type)
                        logger.info(f"Band 1 datatype: {type_name}")
                        bytes_per_pixel = gdal.GetDataTypeSize(data_type) // 8
                        estimated_size_bytes = total_pixels * bytes_per_pixel
                        file_size_mb = estimated_size_bytes / (1024 * 1024)
                        logger.info(
                            f"Estimated uncompressed data size: {file_size_mb:.1f} MB "
                            f"({total_pixels:,} pixels)"
                        )
                        if file_size_mb > 10000:
                            logger.warning(
                                f"Very large estimated data size: "
                                f"{file_size_mb:.1f} MB - this may take a very "
                                f"long time"
                            )
                        elif file_size_mb > 1000:
                            logger.warning(
                                f"Large estimated data size: "
                                f"{file_size_mb:.1f} MB - expect slow processing"
                            )
                    else:
                        file_size_mb = 0
                        logger.warning(
                            "Could not determine band data type for VRT size "
                            "estimation."
                        )
                    # Optionally, check VRT sources for accessibility
                    for i in range(min(3, ds.RasterCount)):
                        band = ds.GetRasterBand(i + 1)
                        if band:
                            try:
                                sample = band.ReadAsArray(
                                    0,
                                    0,
                                    min(100, ds.RasterXSize),
                                    min(100, ds.RasterYSize),
                                )
                                if sample is not None:
                                    logger.info(
                                        f"Band {i + 1} appears accessible "
                                        f"(sample read successful)"
                                    )
                                else:
                                    logger.warning(
                                        f"Band {i + 1} returned no data "
                                        f"(sample read failed)"
                                    )
                            except Exception as e:
                                logger.warning(f"Band {i + 1} read error: {e}")
                    ds = None
                else:
                    file_size_mb = 0
<<<<<<< HEAD
                    logger.warning(f"Could not open VRT file: {in_file}")
            except Exception as e:
                file_size_mb = 0
                logger.warning(f"Error reading VRT info: {e}")
        else:
            # Handle regular files (non-VRT)
            if Path(in_file).exists():
                file_size_mb = Path(in_file).stat().st_size / (1024 * 1024)
                logger.info(f"Input file size: {file_size_mb:.1f} MB")
            else:
=======
            except Exception:
>>>>>>> 93986778
                file_size_mb = 0
                logger.warning(f"Input file does not exist: {in_file}")

        logger.info(f"Estimated dataset size: {file_size_mb:.1f} MB")

        # Choose strategy based on size and complexity
        if file_size_mb < 500:  # Small files - standard conversion
            logger.info("Using standard COG conversion for small dataset")
            return write_to_cog(
                in_file, out_file, nodata_value, max_processing_time_hours
            )

        elif file_size_mb < 5000:  # Medium files - chunked conversion
            logger.info("Using chunked COG conversion for medium dataset")
            return write_to_cog_chunked(
                in_file,
                out_file,
                nodata_value,
                chunk_size_mb=min(1000, int(file_size_mb // 4)),
                max_processing_time_hours=max_processing_time_hours,
            )

        else:  # Large files - tiled conversion
            logger.info("Using tiled COG conversion for large dataset")
            tile_size = 8000 if file_size_mb > 20000 else 10000
            timeout = max(max_processing_time_hours, 12)
            return write_to_cog_tiled(
                in_file,
                out_file,
                nodata_value,
                tile_size=tile_size,
                max_processing_time_hours=timeout,
            )

    except Exception as e:
        logger.error(
            f"Optimal COG conversion failed, falling back to standard conversion: {e}"
        )
        return write_to_cog(
            in_file, out_file, nodata_value, max_processing_time_hours * 2
        )


def push_cog_to_s3(local_path, obj, s3_prefix, s3_bucket, s3_extra_args={}):
    try:
        cog_up_to_date = etag_compare(
            local_path, get_s3_etag(key=f"{s3_prefix}/{obj}", bucket=s3_bucket)
        )
    except botocore.exceptions.ClientError:
        cog_up_to_date = False

    if cog_up_to_date:
        logger.info(f"COG at {local_path} already up to date on S3")
    else:
        put_to_s3(
            local_path, bucket=s3_bucket, prefix=s3_prefix, s3_extra_args=s3_extra_args
        )


def get_job_json_from_s3(
    s3_prefix,
    s3_bucket,
    aws_access_key_id=None,
    aws_secret_access_key=None,
    substr_regexs=None,
):
    # Returns most recent job JSON from s3
    client = get_s3_client(
        access_key_id=aws_access_key_id, secret_access_key=aws_secret_access_key
    )
    objects = client.list_objects_v2(
        Bucket=s3_bucket,
        Prefix=s3_prefix,
    )
    logger.debug(f"Looking in bucket {s3_bucket} for key prefix: {s3_prefix}")

    if objects.get("Contents", []) == []:
        logger.exception(f"No objects found for {s3_prefix}")

        return None
    else:
        objects = objects["Contents"]
        logger.debug(f"len(objects) = {len(objects)}")
        # Want most recent key
        objects.sort(key=lambda o: o["LastModified"], reverse=True)
        # Only want JSON files
        objects = [o for o in objects if bool(re.search(".json$", o["Key"]))]
        logger.debug(f"found objects pre-grep: {[o['Key'] for o in objects]}")

        if substr_regexs:
            for substr_regex in substr_regexs:
                logger.debug(f"grepping for {substr_regex}")
                objects = [
                    o for o in objects if bool(re.search(substr_regex, o["Key"]))
                ]
            logger.debug(f"found objects post-grep: {[o['Key'] for o in objects]}")
            if objects == []:
                return None
    jobfile = tempfile.NamedTemporaryFile(suffix=".json").name
    client.download_file(s3_bucket, objects[0]["Key"], jobfile)
    with open(jobfile) as f:
        job_json = json.load(f)

    return jobs.Job.Schema().load(job_json)


def _write_subregion_cogs(
    data_path,
    cog_vsi_base,
    bounding_boxes,
    temp_dir,
    s3_prefix,
    s3_bucket,
    nodata_value,
    s3_extra_args,
    suffix="",
):
    cog_vsi_paths = []
    total_regions = len(bounding_boxes)

    logger.info(
        f"Converting {total_regions} subregion(s) to COG format and uploading to S3"
    )

    for index, bounding_box in enumerate(bounding_boxes):
        region_num = index + 1
        logger.info(f"Processing subregion {region_num}/{total_regions}")

        this_suffix = (
            suffix + f"{('_' + str(index)) if len(bounding_boxes) > 1 else ''}"
        )

        temp_vrt_local_path = Path(temp_dir) / (
            cog_vsi_base.name + f"{this_suffix}.vrt"
        )
        gdal.BuildVRT(
            str(temp_vrt_local_path), str(data_path), outputBounds=bounding_box
        )

        cog_local_path = Path(temp_dir) / (cog_vsi_base.name + f"{this_suffix}.tif")
        cog_vsi_path = Path(str(cog_vsi_base) + f"{this_suffix}.tif")
        cog_vsi_paths.append(cog_vsi_path)
        choose_optimal_cog_conversion(
            str(temp_vrt_local_path), str(cog_local_path), nodata_value
        )
        push_cog_to_s3(
            cog_local_path, cog_vsi_path.name, s3_prefix, s3_bucket, s3_extra_args
        )

        logger.info(f"Completed subregion {region_num}/{total_regions}")

    logger.info(f"All {total_regions} subregion(s) processed successfully")
    return cog_vsi_paths


def get_vsis3_path(filename, s3_prefix, s3_bucket):
    return Path(f"/vsis3/{s3_bucket}/{s3_prefix}/{filename}")


def get_s3_url(filename, s3_prefix, s3_bucket, s3_region="us-east-1"):
    if s3_region == "us-east-1":
        subdomain = "s3"
    else:
        subdomain = f"s3-{s3_region}"
    s3_url_base = f"https://{subdomain}.amazonaws.com/{s3_bucket}"

    return f"{s3_url_base}/{s3_prefix}/{filename}"


def remove_prefix(text, prefix):
    if text.startswith(prefix):
        return text[len(prefix) :]

    return text  # or whatever


def write_output_to_s3_cog(
    data_path,
    aoi,
    filename_base,
    s3_prefix,
    s3_bucket,
    s3_region,
    aws_access_key_id=None,
    aws_secret_access_key=None,
    extra_suffix="",
    nodata_value=-32768,
    s3_extra_args={},
):
    bounding_boxes = aoi.get_aligned_output_bounds(str(data_path))
    gdal.SetConfigOption(
        "AWS_ACCESS_KEY_ID",
        aws_access_key_id,
    )
    gdal.SetConfigOption("AWS_SECRET_ACCESS_KEY", aws_secret_access_key)

    cog_vsi_base = get_vsis3_path(filename_base, s3_prefix, s3_bucket)
    with tempfile.TemporaryDirectory() as temp_dir:
        cog_vsi_paths = _write_subregion_cogs(
            data_path,
            cog_vsi_base,
            bounding_boxes,
            temp_dir,
            s3_prefix,
            s3_bucket,
            nodata_value,
            s3_extra_args,
        )

        if len(bounding_boxes) > 1:
            vrt_file = Path(temp_dir) / (cog_vsi_base.name + ".vrt")
            gdal.BuildVRT(
                str(vrt_file), [str(cog_vsi_path) for cog_vsi_path in cog_vsi_paths]
            )
            put_to_s3(
                vrt_file,
                bucket=s3_bucket,
                prefix=s3_prefix,
                s3_extra_args=s3_extra_args,
            )
            data_path = cog_vsi_base.with_suffix(".vrt")
        else:
            data_path = cog_vsi_base.with_suffix(".tif")

        # Need to use path-style addressing to avoid SSL errors due to the dot
        # in the (trends.earth) bucket name
        # s3_url_base = f'https://{s3_bucket}.s3.{s3_region}.amazonaws.com'

        if s3_region == "us-east-1":
            subdomain = "s3"
        else:
            subdomain = f"s3-{s3_region}"
        s3_url_base = f"https://{subdomain}.amazonaws.com/{s3_bucket}"
        keys = [
            remove_prefix(str(cog_vsi_path), f"/vsis3/{s3_bucket}/")
            for cog_vsi_path in cog_vsi_paths
        ]
        urls = [
            jobs.JobUrl(
                url=s3_url_base + "/" + k, md5_hash=get_s3_etag(k, bucket=s3_bucket)
            )
            for k in keys
        ]

    return data_path, urls


def _get_main_raster_uri(raster, aws_access_key_id=None, aws_secret_access_key=None):
    if raster.type == results.RasterType.TILED_RASTER:
        vrt_file = tempfile.NamedTemporaryFile(suffix=".vrt").name
        _get_raster_vrt(
            tiles=[str(uri.uri) for uri in raster.tile_uris],
            out_file=vrt_file,
            aws_access_key_id=aws_access_key_id,
            aws_secret_access_key=aws_secret_access_key,
        )
        raster.uri = results.URI(uri=vrt_file)
    elif raster.type == results.RasterType.ONE_FILE_RASTER:
        pass
    else:
        raise Exception(f"Unknown raster type {raster.type}")

    return raster.uri


def write_results_to_s3_cog(
    res,
    aoi,
    filename_base,
    s3_prefix,
    s3_bucket,
    aws_access_key_id=None,
    aws_secret_access_key=None,
    nodata_value=-32768,
    s3_extra_args={},
):
    bounding_boxes = aoi.get_aligned_output_bounds(str(res.uri.uri))

    gdal.SetConfigOption(
        "AWS_ACCESS_KEY_ID",
        aws_access_key_id,
    )
    gdal.SetConfigOption("AWS_SECRET_ACCESS_KEY", aws_secret_access_key)
    gdal.UseExceptions()
    cog_vsi_base = get_vsis3_path(filename_base, s3_prefix, s3_bucket)
    with tempfile.TemporaryDirectory() as temp_dir:
        for key, raster in res.rasters.items():
            # Fill in  main uri field (linking to all rasters making up this
            # raster

            main_uri = _get_main_raster_uri(
                raster,
                aws_access_key_id=aws_access_key_id,
                aws_secret_access_key=aws_secret_access_key,
            )

            suffix = f"_{key}"
            cog_vsi_paths = _write_subregion_cogs(
                main_uri.uri,
                cog_vsi_base,
                bounding_boxes,
                temp_dir,
                s3_prefix,
                s3_bucket,
                nodata_value,
                s3_extra_args,
                suffix,
            )

            if len(bounding_boxes) > 1:
                vrt_file = Path(temp_dir) / (cog_vsi_base.name + suffix + ".vrt")
                vrt_file_vsi_path = f"/vsis3/{s3_bucket}/{s3_prefix}/{vrt_file.name}"
                gdal.BuildVRT(
                    str(vrt_file), [str(cog_vsi_path) for cog_vsi_path in cog_vsi_paths]
                )
                put_to_s3(
                    vrt_file,
                    bucket=s3_bucket,
                    prefix=s3_prefix,
                    s3_extra_args=s3_extra_args,
                )
                raster.uri = results.URI(
                    uri=get_vsis3_path(vrt_file, s3_prefix, s3_bucket),
                )
            else:
                raster.uri = results.URI(
                    uri=get_vsis3_path(
                        cog_vsi_base.with_suffix(".tif").name, s3_prefix, s3_bucket
                    )
                )

            # All COG outputs are single tile rasters UNLESS there are multiple
            # polygons within the AOI. So write everything as Raster regardless
            # of what came in, unless there are multiple regions in which case
            # need a TiledRaster

            out_uris = [
                results.URI(
                    uri=cog_vsi_path,
                    etag=get_etag(
                        f"{s3_prefix}/{cog_vsi_path.name}",
                        s3_bucket,
                        aws_access_key_id,
                        aws_secret_access_key,
                    ),
                )
                for cog_vsi_path in cog_vsi_paths
            ]

            if len(out_uris) > 1:
                logger.debug(f"out_uris are: {out_uris}")
                # Write a TiledRaster
                res.rasters[key] = results.TiledRaster(
                    tile_uris=out_uris,
                    bands=raster.bands,
                    datatype=raster.datatype,
                    filetype=raster.filetype,
                    uri=results.URI(uri=vrt_file_vsi_path),
                )

            else:
                # Write a Raster
                res.rasters[key] = results.Raster(
                    uri=out_uris[0],
                    bands=raster.bands,
                    datatype=raster.datatype,
                    filetype=raster.filetype,
                )

        if len(res.rasters) > 1 or res.has_tiled_raster():
            main_vrt_file = Path(temp_dir) / f"{filename_base}.vrt"
            logger.info("Saving main vrt file to %s", main_vrt_file)
            main_uris = [uri.uri for uri in res.get_main_uris()]
            combine_all_bands_into_vrt(
                main_uris,
                main_vrt_file,
                is_relative=False,
                aws_access_key_id=aws_access_key_id,
                aws_secret_access_key=aws_secret_access_key,
            )
            put_to_s3(
                main_vrt_file,
                bucket=s3_bucket,
                prefix=s3_prefix,
                s3_extra_args=s3_extra_args,
            )
            res.uri = results.URI(
                uri=get_vsis3_path(main_vrt_file.name, s3_prefix, s3_bucket),
                etag=get_etag(
                    f"{s3_prefix}/{main_vrt_file.name}",
                    s3_bucket,
                    aws_access_key_id,
                    aws_secret_access_key,
                ),
            )
        else:
            res.uri = [*res.rasters.values()][0].uri
            res.uri.type = "cloud"
    return res


def write_job_to_s3_cog(
    job,
    aoi,
    filename_base,
    s3_prefix,
    s3_bucket,
    aws_access_key_id=None,
    aws_secret_access_key=None,
    nodata_value=-32768,
    s3_extra_args={},
):
    gdal.UseExceptions()
    write_results_to_s3_cog(
        job.results,
        aoi,
        filename_base,
        s3_prefix,
        s3_bucket,
        aws_access_key_id,
        aws_secret_access_key,
        nodata_value,
        s3_extra_args={},
    )
    job.status = jobs.JobStatus.DOWNLOADED

    write_job_json_to_s3(
        job, filename_base + ".json", s3_prefix, s3_bucket, s3_extra_args
    )

    return job


def write_job_json_to_s3(job, filename, s3_prefix, s3_bucket, s3_extra_args=None):
    with tempfile.TemporaryDirectory() as temp_dir:
        job_file_path = Path(temp_dir) / filename
        with job_file_path.open(mode="w", encoding="utf-8") as fh:
            raw_job = jobs.Job.Schema().dump(job)
            json.dump(raw_job, fh, indent=2)

        put_to_s3(
            job_file_path,
            bucket=s3_bucket,
            prefix=s3_prefix,
            s3_extra_args=s3_extra_args,
        )


def slugify(value: Union[int, float, complex, str], allow_unicode=False):
    """
    Create an ASCII or Unicode slug

    Taken from https://github.com/django/django/blob/master/django/utils/text.py.
    Convert to ASCII if 'allow_unicode' is False. Convert spaces or repeated
    dashes to single dashes. Remove characters that aren't alphanumerics,
    underscores, or hyphens. Convert to lowercase. Also strip leading and
    trailing whitespace, dashes, and underscores.
    """
    value = str(value)

    if allow_unicode:
        value = unicodedata.normalize("NFKC", value)
    else:
        value = (
            unicodedata.normalize("NFKD", value)
            .encode("ascii", "ignore")
            .decode("ascii")
        )
    value = re.sub(r"[^\w\s-]", "", value.lower())

    return re.sub(r"[-\s]+", "-", value).strip("-_")


def _get_download_size(url):
    resp = requests.get(url, stream=True)
    total_size = int(resp.headers["Content-length"])

    if total_size < 1e5:
        total_size_pretty = "{:.2f} KB".format(round(total_size / 1024, 2))
    else:
        total_size_pretty = "{:.2f} MB".format(round(total_size * 1e-6, 2))

    return total_size_pretty


def _download_file(url, out_file):
    download_size = _get_download_size(url)
    logger.info(f"Downloading {url} ({download_size}) to {out_file}")
    with requests.get(url, stream=True) as r:
        r.raise_for_status()
        with open(out_file, "wb") as f:
            for chunk in r.iter_content(chunk_size=8192):
                f.write(chunk)

    return out_file


def _get_raster_tile(
    uri: results.URI, out_file: Path, aws_access_key_id=None, aws_secret_access_key=None
) -> typing.Optional[Path]:
    path_exists = out_file.is_file()
    if uri.etag:
        hash_matches = etag_compare(out_file, uri.etag.hash)
    else:
        hash_matches = False

    if path_exists and hash_matches:
        logger.debug(f"No download necessary, result already present in {out_file}")
        result = out_file
    else:
        if "vsis3" not in str(uri.uri) and "amazonaws.com" not in str(uri.uri):
            try:
                _download_file(uri.uri, out_file)
            except requests.exceptions.HTTPError:
                if "https://www.googleapis.com/download/storage" in str(uri.uri):
                    # If the download fails, try stripping the generation
                    # parameter from the URL, which is sometimes present in
                    # Google Cloud Storage URLs.
                    uri_stripped = re.sub(
                        r"([&?])generation=\d+(&|$)",
                        lambda m: "?"
                        if m.group(1) == "?" and m.group(2) == "&"
                        else m.group(2),
                        str(uri.uri),
                    )
                    _download_file(uri_stripped, out_file)
                else:
                    raise
        else:
            try:
                # Below will fail if uri is not a URL but a path
                uri_path = PurePosixPath(unquote(urlparse(uri.uri).path))
                obj = uri_path.parts[-1]
                bucket = uri_path.parts[1]
                prefix = PurePosixPath(*uri_path.parts[2:-1])
            except AttributeError:
                obj = uri.uri.parts[-1]
                # Below will ignore the "vsis3" portion of the path (the first
                # component)
                bucket = uri.uri.parts[2]
                prefix = PurePosixPath(*uri.uri.parts[3:-1])
            logger.debug("bucket is %s", bucket)
            logger.debug("prefix is %s", prefix)
            logger.debug("obj is %s", obj)
            # Use get_from_s3 in case file is not public and need to use a key
            # to access
            get_from_s3(
                obj=obj,
                out_path=str(out_file),
                bucket=bucket,
                prefix=prefix,
                aws_access_key_id=aws_access_key_id,
                aws_secret_access_key=aws_secret_access_key,
            )

        downloaded_hash_matches = etag_compare(out_file, uri.etag.hash)
        result = out_file if downloaded_hash_matches else None

    return result


def _get_raster_vrt(
    tiles: List[Path],
    out_file: Path,
    aws_access_key_id: str,
    aws_secret_access_key: str,
):
    gdal.UseExceptions()
    gdal.SetConfigOption("AWS_ACCESS_KEY_ID", aws_access_key_id)
    gdal.SetConfigOption("AWS_SECRET_ACCESS_KEY", aws_secret_access_key)
    gdal.BuildVRT(str(out_file), [str(tile) for tile in tiles])


def _get_job_basename(job: jobs.Job):
    separator = "_"
    name_fragments = []
    task_name = slugify(job.task_name)

    if task_name != "":
        name_fragments.append(task_name)

    if job.script:
        name_fragments.append(slugify(job.script.name))
    name_fragments.extend([slugify(job.local_context.area_of_interest_name)])

    return separator.join(name_fragments)


def download_cloud_results(
    job: jobs.Job,
    download_path: Path,
    aws_access_key_id: Union[str, None] = None,
    aws_secret_access_key: Union[str, None] = None,
) -> typing.Optional[Path]:
    base_output_path = download_path / f"{_get_job_basename(job)}"

    out_rasters = []

    for key, raster in job.results.rasters.items():
        file_out_base = f"{base_output_path.name}_{key}"

        if raster.type == results.RasterType.TILED_RASTER:
            tile_uris = []

            for uri_number, uri in enumerate(raster.tile_uris):
                out_file = base_output_path.parent / f"{file_out_base}_{uri_number}.tif"
                _get_raster_tile(
                    uri=uri,
                    out_file=base_output_path.parent
                    / f"{file_out_base}_{uri_number}.tif",
                    aws_access_key_id=aws_access_key_id,
                    aws_secret_access_key=aws_secret_access_key,
                )
                tile_uris.append(results.URI(uri=out_file))

            raster.tile_uris = tile_uris

            vrt_file = base_output_path.parent / f"{file_out_base}.vrt"
            logger.debug("Saving vrt file to %s", vrt_file)
            _get_raster_vrt(
                tiles=[str(uri.uri) for uri in tile_uris],
                out_file=vrt_file,
                aws_access_key_id=aws_access_key_id,
                aws_secret_access_key=aws_secret_access_key,
            )
            out_rasters.append(
                results.TiledRaster(
                    tile_uris=tile_uris,
                    bands=raster.bands,
                    datatype=raster.datatype,
                    filetype=raster.filetype,
                    uri=results.URI(uri=vrt_file),
                    type=results.RasterType.TILED_RASTER,
                )
            )
        else:
            out_file = base_output_path.parent / f"{file_out_base}.tif"
            _get_raster_tile(
                uri=raster.uri,
                out_file=out_file,
                aws_access_key_id=aws_access_key_id,
                aws_secret_access_key=aws_secret_access_key,
            )
            raster_uri = results.URI(uri=out_file)
            raster.uri = raster_uri
            out_rasters.append(
                results.Raster(
                    uri=raster_uri,
                    bands=raster.bands,
                    datatype=raster.datatype,
                    filetype=raster.filetype,
                    type=results.RasterType.ONE_FILE_RASTER,
                )
            )

    # Setup the main data_path. This could be a vrt (if job.results.rasters has
    # more than one Raster or if it has one or more TiledRasters

    if len(job.results.rasters) > 1 or (
        len(job.results.rasters) == 1
        and list(job.results.rasters.values())[0].type
        == results.RasterType.TILED_RASTER
    ):
        vrt_file = base_output_path.parent / f"{base_output_path.name}.vrt"
        logger.debug("Saving vrt file to %s", vrt_file)
        main_raster_file_paths = [raster.uri.uri for raster in out_rasters]
        combine_all_bands_into_vrt(main_raster_file_paths, vrt_file)
        job.results.uri = results.URI(uri=vrt_file)
    else:
        job.results.uri = list(job.results.rasters.values())[0].uri


def get_cloud_results_vrt(job: jobs.Job) -> typing.Optional[Path]:
    """Returns a vrt pointing to COGs in the cloud"""
    vrt_file_path = None
    vsicurl_paths = []

    if len(job.results.urls) > 0:
        vsicurl_paths = [f"/vsicurl/{url.url}" for url in job.results.urls]
        vrt_file_path = tempfile.NamedTemporaryFile(suffix=".vrt").name
        gdal.BuildVRT(
            str(vrt_file_path), [str(vsicurl_path) for vsicurl_path in vsicurl_paths]
        )
    else:
        logger.info(f"job {job} does not have downloadable results")

    return Path(vrt_file_path)


@dataclasses.dataclass
class BandData:
    band: results.Band
    band_number: int


def get_bands_by_name(
    job: jobs.Job, band_name: str, sort_property: str = "year"
) -> typing.List[BandData]:
    bands = job.results.get_bands()

    bands_and_indices = [
        (band, index)
        for index, band in enumerate(bands, start=1)
        if band.name == band_name
    ]

    sorted_bands_and_indices = sorted(
        bands_and_indices, key=lambda b: b[0].metadata[sort_property]
    )

    return [BandData(b[0], b[1]) for b in sorted_bands_and_indices]


# This version drops the sort_property in favor of filtering down to a single band based
# on metadata
def get_band_by_name(
    job: jobs.Job, band_name: str, filters: Union[None, List[Dict]] = None
) -> typing.List[BandData]:
    bands = job.results.get_bands()

    if filters:
        bands_and_indices = [
            (band, index)
            for index, band in enumerate(bands, start=1)
            if (
                band.name == band_name
                and all(
                    [
                        str(band.metadata[filter["field"]]) == str(filter["value"])
                        for filter in filters
                    ]
                )
            )
        ]
    else:
        bands_and_indices = [
            (band, index)
            for index, band in enumerate(bands, start=1)
            if band.name == band_name
        ]

    if len(bands_and_indices) == 0:
        raise Exception(
            f"no bands found when filtering job {job.id} "
            f"for {band_name} with {filters} "
        )
    elif len(bands_and_indices) > 1:
        raise Exception(
            f"multiple bands found when filtering job {job.id} "
            f"for {band_name} with {filters} "
        )
    else:
        return BandData(*bands_and_indices[0])


def make_job(params: Dict, script):
    final_params = params.copy()
    task_name = final_params.pop("task_name")
    task_notes = final_params.pop("task_notes")
    local_context = final_params.pop("local_context")

    return jobs.Job(
        id=uuid.uuid4(),
        params=final_params,
        progress=0,
        start_date=dt.datetime.now(dt.timezone.utc),
        status=jobs.JobStatus.PENDING,
        local_context=local_context,
        task_name=task_name,
        task_notes=task_notes,
        results=results.RasterResults(name=script.name, rasters=[], uri=None),
        script=script,
    )


def tar_gz_folder(path: Path, out_tar_gz, max_file_size_mb=None):
    paths = [p for p in path.rglob("*.*")]
    _make_tar_gz(out_tar_gz, paths, max_file_size_mb)


def _make_tar_gz(out_tar_gz, in_files, max_file_size_mb=None):
    with tarfile.open(out_tar_gz, "w:gz") as tar:
        for in_file in in_files:
            if max_file_size_mb:
                if (
                    in_file.is_file()
                    and os.path.getsize(in_file) <= max_file_size_mb * 1024 * 1024
                ):
                    tar.add(in_file, arcname=in_file.name)
            else:
                tar.add(in_file, arcname=in_file.name)


def write_cloud_job_metadata_file(job: jobs.Job):
    output_path = job.results.data_path.with_suffix(".json")
    # Ensure local paths aren't embedded in the output job file - but don't
    # modify the original job, so the full path can be used still on the server
    job_copy = deepcopy(job)
    job_copy.results.data_path = job_copy.results.data_path.name
    job_copy.results.other_paths = [c.name for c in job_copy.results.other_paths]
    with output_path.open("w", encoding="utf-8") as fh:
        raw_job = jobs.Job.Schema().dump(job_copy)
        json.dump(raw_job, fh, indent=2)

    return output_path


def write_json_job_metadata_file(job: jobs.Job, output_path):
    with output_path.open("w", encoding="utf-8") as fh:
        raw_job = jobs.Job.Schema().dump(job)
        json.dump(raw_job, fh, indent=2)

    return output_path


def buffer_feat(geojson, dist=0.000001):
    return ogr.CreateGeometryFromJson(geojson).Buffer(dist).ExportToJson()


def download_job(job, download_path):
    dl_output_path = download_cloud_results(job, download_path)

    if dl_output_path is not None:
        job.status = jobs.JobStatus.DOWNLOADED
        logger.info(f"Downloaded job to {dl_output_path}")<|MERGE_RESOLUTION|>--- conflicted
+++ resolved
@@ -412,11 +412,6 @@
     except Exception as e:
         logger.warning(f"Error getting file info: {e}")
 
-<<<<<<< HEAD
-    # Check output directory
-
-=======
->>>>>>> 93986778
     gdal.UseExceptions()
 
     # Create a progress callback to track COG conversion progress with timeout
@@ -821,7 +816,6 @@
                     ds = None
                 else:
                     file_size_mb = 0
-<<<<<<< HEAD
                     logger.warning(f"Could not open VRT file: {in_file}")
             except Exception as e:
                 file_size_mb = 0
@@ -832,9 +826,6 @@
                 file_size_mb = Path(in_file).stat().st_size / (1024 * 1024)
                 logger.info(f"Input file size: {file_size_mb:.1f} MB")
             else:
-=======
-            except Exception:
->>>>>>> 93986778
                 file_size_mb = 0
                 logger.warning(f"Input file does not exist: {in_file}")
 
